--- conflicted
+++ resolved
@@ -191,16 +191,13 @@
     eHTML.minerBalance.textContent = utils.convert.number.formatNumberAsCurrency(minerBalance);
     eHTML.minerHeight.textContent = data.highestBlockIndex ? data.highestBlockIndex : 0;
     eHTML.minerThreads.input.value = data.minerThreads ? data.minerThreads : 1;
-<<<<<<< HEAD
     eHTML.hashRate.textContent = data.minerHashRate ? data.minerHashRate.toFixed(2) : 0;
-=======
 
     // Update Global Information
     eHTML.peersConnected.textContent = data.peersConnected ? data.peersConnected : 0;
     eHTML.lastBlockInfo.textContent = data.lastBlockInfo ? data.lastBlockInfo : 'No Block Info';
     eHTML.txInMempool.textContent = data.txInMempool ? data.txInMempool : 0;
     eHTML.averageBlockTime.textContent = data.averageBlockTime ? `${data.averageBlockTime} seconds` : '0 seconds';
->>>>>>> c0badf8f
 }
 
 //#region - EVENT LISTENERS
@@ -417,15 +414,12 @@
 //#endregion
 
 //#region FUNCTIONS -------------------------------------------------------
-<<<<<<< HEAD
 function formatInputValueAsCurrency(input) {
     const cleanedValue = input.value.replace(",","").replace(".","");
     const intValue = parseInt(cleanedValue);
     if (isNaN(intValue)) { input.value = ''; return; }
     input.value = utils.convert.number.formatNumberAsCurrency(intValue);
 }
-=======
->>>>>>> c0badf8f
 function adjustInputValue(targetInput, delta, min = 1, max = 16) {
     const currentValue = parseInt(targetInput.value);
     if (delta < 0) {
