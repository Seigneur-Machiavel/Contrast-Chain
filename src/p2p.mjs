--- conflicted
+++ resolved
@@ -130,16 +130,7 @@
 
         return createLibp2p({
             addresses: { listen: [this.options.listenAddress] },
-<<<<<<< HEAD
-            transports: [tcp({
-                // connect to all sockets, even insecure ones
-                filter: filters.all,
-                inboundSocketInactivityTimeout: 300000000,
-                outboundSocketInactivityTimeout: 300000000,
-            })],
-=======
             transports: [tcp()],
->>>>>>> b0cd207e
             streamMuxers: [mplex()],
             connectionEncryption: [noise()],
             services: {
