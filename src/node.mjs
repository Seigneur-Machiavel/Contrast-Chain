--- conflicted
+++ resolved
@@ -567,10 +567,7 @@
                     });
                     break;
                 case 'new_block_candidate':
-<<<<<<< HEAD
-=======
                     if (this.ignoreIncomingBlocks) { return; }
->>>>>>> ab707a26
                     if (!this.roles.includes('miner')) { break; }
                     if (!this.roles.includes('validator')) { break; }
                     if (this.miner.highestBlockIndex > data.index) { // avoid processing old blocks
@@ -597,10 +594,7 @@
                     this.miner.updateBestCandidate(data);
                     break;
                 case 'new_block_finalized':
-<<<<<<< HEAD
-=======
                     if (this.ignoreIncomingBlocks) { return; }
->>>>>>> ab707a26
                     if (this.syncHandler.isSyncing || this.opStack.syncRequested) { return; }
                     //TODO: remove this test code
                     /*if (data.index % 2 === 0 && !this.testRejectedIndexes.includes(data.index)) {
