import localStorage_v1 from '../storage/local-storage-management.mjs';
import { BlockValidation } from './validation.mjs';
import { OpStack } from './opStack.mjs';
import { Vss } from './vss.mjs';
import { MemPool } from './memPool.mjs';
import { UtxoCache } from './utxoCache.mjs';
import { BlockData, BlockUtils } from './block.mjs';
import { Transaction_Builder, TxIO_Builder } from './transaction.mjs';
import { Miner } from './miner.mjs';
import P2PNetwork from './p2p.mjs';
import utils from './utils.mjs';
import { Blockchain } from './blockchain.mjs';
import { SyncHandler } from './sync.mjs';
import SnapshotSystemDoc from './snapshot-system.mjs';
import { performance, PerformanceObserver } from 'perf_hooks';
import { ValidationWorker, ValidationWorker_v2 } from '../workers/workers-classes.mjs';
import { ConfigManager } from './config-manager.mjs';
import { TimeSynchronizer } from './time.mjs';

/**
* @typedef {import("./account.mjs").Account} Account
* @typedef {import("./transaction.mjs").Transaction} Transaction
* @typedef {import("./websocketCallback.mjs").WebSocketCallBack} WebSocketCallBack
* @typedef {import("./block.mjs").BlockHeader} BlockHeader
* @typedef {import("./block.mjs").BlockInfo} BlockInfo
*/

const obs = new PerformanceObserver((items) => { // TODO: disable in production
    items.getEntries().forEach((entry) => { console.log(`${entry.name}: ${entry.duration.toFixed(3)}ms`); });});
obs.observe({ entryTypes: ['measure'] });

export class Node {
    /** @param {Account} account */
    constructor(account, roles = ['validator'], p2pOptions = {}, version = 1) {
        this.restartRequested = false;
        /** @type {string} */
        this.id = account.address;
        /** @type {SnapshotSystemDoc} */
        this.snapshotSystemDoc = new SnapshotSystemDoc(this.id);
        /** @type {string[]} */
        this.roles = roles; // 'miner', 'validator', ...
        /** @type {OpStack} */
        this.opStack = null;
        /** @type {P2PNetwork} */
        this.p2pNetwork = new P2PNetwork({
            role: this.roles.join('_'),
            ...p2pOptions
        });
        this.p2pOptions = p2pOptions;

        /** @type {Account} */
        this.account = account;
        /** @type {BlockData} */
        this.blockCandidate = null;

        /** @type {Vss} */
        this.vss = new Vss();
        /** @type {MemPool} */
        this.memPool = new MemPool();
        /** @type {number} */
        this.version = version;

        this.utxoCacheSnapshots = [];
        /** @type {Miner} */
        this.miner = null;
        /** @type {string} */
        this.minerAddress = null;
        this.useDevArgon2 = false;
        /** @type {Blockchain} */
        this.blockchain = new Blockchain(this.id);
        /** @type {SyncHandler} */
        this.syncHandler = new SyncHandler(() => this);

        /** @type {Object<string, WebSocketCallBack>} */
        this.wsCallbacks = {};
        /** @type {UtxoCache} */
        this.utxoCache = new UtxoCache(this.id, this.version, this.blockchain);

        /** @type {ValidationWorker_v2[]} */
        this.workers = [];
        this.nbOfWorkers = 16;
        this.configManager = new ConfigManager("config\\config.json");

        this.timeSynchronizer = new TimeSynchronizer({
            syncInterval: 60000, // sync every minute
            epochInterval: 300000, // 5 minutes
            roundInterval: 60000, // 1 minute
        });

        this.isSyncedWithNTP = false;
    }

    async start(startFromScratch = false) {
        await this.configManager.init();
        await this.initializeTimeSync();
        console.log(`Node ${this.id} (${this.roles.join('_')}) => started at time: ${this.getCurrentTime()}`);
        
        for (let i = 0; i < this.nbOfWorkers; i++) { this.workers.push(new ValidationWorker_v2(i)); }
        this.opStack = OpStack.buildNewStack(this);
        this.miner = new Miner(this.minerAddress || this.account.address, this.p2pNetwork, this.roles, this.opStack);
        this.miner.useDevArgon2 = this.useDevArgon2;

        if (!startFromScratch) { await this.#loadBlockchain(); }

        // actually useless in ram, but good for DB usage
        // await this.memPool.clearTransactionsWhoUTXOsAreSpent(this.utxoCache);
        const bootstrapNodes = this.configManager.getBootstrapNodes();
        this.p2pNetwork.options.bootstrapNodes = bootstrapNodes;

        await this.p2pNetwork.start(); // start the libp2p network
        await this.syncHandler.start(this.p2pNetwork);
        if (this.roles.includes('miner')) { this.miner.startWithWorker(); }
        //if (this.roles.includes('miner')) { this.miner.start_v2(); }
        if (!await this.#waitSomePeers()) { console.warn('fatal error: P2P network failed to initialize within the expected time'); return; }

        console.log('P2P network is ready - we are connected baby!');

        if (!this.roles.includes('validator')) { return; }
        
        //const shouldInitBlockchain = this.configManager.getIsInitNode();
        //if (shouldInitBlockchain) { this.opStack.pushFirst('createBlockCandidateAndBroadcast', null);}
        this.opStack.pushFirst('createBlockCandidateAndBroadcast', null);
        this.opStack.pushFirst('syncWithKnownPeers', null);
    }
    async stop() {
        console.log(`Node ${this.id} (${this.roles.join('_')}) => stopped`);
    }

<<<<<<< HEAD
    async #loadBlockchain() {
=======
    async initializeTimeSync() {
        try {
            await this.timeSynchronizer.syncTimeWithRetry();
            this.isSyncedWithNTP = true;
            this.timeSynchronizer.startSyncLoop();
            console.log("Time synchronized successfully");
        } catch (error) {
            console.error("Failed to synchronize time:", error);
            // Decide how to handle failed time sync (e.g., retry, use local time, etc.)
        }
    }

    getCurrentTime() {
        if (!this.isSyncedWithNTP) {
            console.warn("Time not yet synchronized with NTP");
            // Decide how to handle this case (e.g., return local time, throw error, etc.)
        }
        return this.timeSynchronizer.getCurrentTime();
    }

    async #loadBlockchain(skipStoredBlocksValidation = true) {
>>>>>>> 4f45b8da
        try {
            while (this.blockchain.db.status === 'opening') { await new Promise(resolve => setTimeout(resolve, 100)); }
        } catch (error) {
            console.error('Error while opening the databases:', error);
        }

        // ensure consistency between the blockchain and the snapshot system
        const lastSavedBlockHeight = await this.blockchain.getLastKnownHeight();
        this.snapshotSystemDoc.eraseSnapshotsHigherThan(lastSavedBlockHeight);

        const snapshotsHeights = this.snapshotSystemDoc.getSnapshotsHeights();
        const lastSnapshotHeight = snapshotsHeights[snapshotsHeights.length - 1];
        const startLoadingHeight = isNaN(lastSnapshotHeight) ? 0 : lastSnapshotHeight + 1;

        this.blockchain.currentHeight = startLoadingHeight - 1;
        this.blockchain.lastBlock = await this.blockchain.getBlockFromDiskByHeight(startLoadingHeight - 1);

        if (!isNaN(lastSnapshotHeight)) {
            console.warn(`Last known snapshot index: ${lastSnapshotHeight}`);
            await this.snapshotSystemDoc.rollBackTo(lastSnapshotHeight, this.utxoCache, this.vss, this.memPool);
            this.snapshotSystemDoc.eraseSnapshotsHigherThan(lastSnapshotHeight - 1);
        }

        return true;
    }
    getTopicsToSubscribeRelatedToRoles() {
        const rolesTopics = {
            validator: ['new_transaction', 'new_block_finalized', 'test'],
            miner: ['new_block_candidate', 'test'],
            observer: ['new_transaction', 'new_block_finalized', 'new_block_candidate', 'test']
        }
        const topicsToSubscribe = [];
        for (const role of this.roles) { topicsToSubscribe.push(...rolesTopics[role]); }
        return [...new Set(topicsToSubscribe)];
    }

    async #waitSomePeers(nbOfPeers = 1, maxAttempts = 600, interval = 1000) {
        let alreadyLog = false;
        for (let attempt = 0; attempt < maxAttempts; attempt++) {
            await new Promise(resolve => setTimeout(resolve, interval));
            console.log(`Waiting for ${nbOfPeers} peer${nbOfPeers > 1 ? 's' : ''}, currently connected to ${this.p2pNetwork.getConnectedPeers().length} peer${this.p2pNetwork.getConnectedPeers().length > 1 ? 's' : ''}`);
            
            const peersIds = this.p2pNetwork.getConnectedPeers();
            let peerCount = peersIds.length;
            
            const myPeerId = this.p2pNetwork.p2pNode.peerId.toString();
            if (peersIds.includes(myPeerId)) { peerCount--; }

            // Already connected to the expected number of peers (except myself)
            if (peerCount >= nbOfPeers) { return peerCount; }

            await this.p2pNetwork.connectToBootstrapNodes();
            if (alreadyLog) { continue; }
            // Just find a peer to connect to -> sync
            if (this.p2pNetwork.getConnectedPeers().length > 0) {
                this.opStack.pushFirst('syncWithKnownPeers', null);
            }
            
            alreadyLog = true;
            console.log(`Waiting for ${nbOfPeers} peer${nbOfPeers > 1 ? 's' : ''}, currently connected to ${peerCount} peer${peerCount > 1 ? 's' : ''}`);
        }

        console.warn('P2P network failed to initialize within the expected time');
        return false;
    }
    async createBlockCandidateAndBroadcast() {
        try {
            if (this.p2pNetwork.getConnectedPeers() > 1) { return; }

            if (!this.roles.includes('validator')) { throw new Error('Only validator can create a block candidate'); }

            this.blockCandidate = await this.#createBlockCandidate();
            if (this.roles.includes('miner')) { this.miner.pushCandidate(this.blockCandidate); }
            await this.p2pBroadcast('new_block_candidate', this.blockCandidate);
            return true;
        } catch (error) {
            console.error(error);
            return false;
        }
    }

    /** @param {BlockData} finalizedBlock */
    async #validateBlockProposal(finalizedBlock, blockBytes) {
        try {
            performance.mark('validation start');
            performance.mark('validation height-timestamp-hash');

            // verify the height
            const lastBlockIndex = this.blockchain.currentHeight;
            if (finalizedBlock.index > lastBlockIndex + 1) {
                console.log(`[NODE-${this.id.slice(0, 6)}] Rejected finalized block, higher index: ${finalizedBlock.index} > ${lastBlockIndex + 1} | from: ${finalizedBlock.Txs[0].outputs[0].address.slice(0, 6)}`);
                throw new Error(`Rejected: #${finalizedBlock.index} > ${lastBlockIndex + 1}`);
            }
            if (finalizedBlock.index <= lastBlockIndex) {
                console.log(`[NODE-${this.id.slice(0, 6)}] Rejected finalized block, older index: ${finalizedBlock.index} <= ${lastBlockIndex} | from: ${finalizedBlock.Txs[0].outputs[0].address.slice(0, 6)}`);
                throw new Error(`Rejected: #${finalizedBlock.index} <= ${lastBlockIndex}`);
            }

            // verify prevhash
            const lastBlockHash = this.blockchain.lastBlock ? this.blockchain.lastBlock.hash : '0000000000000000000000000000000000000000000000000000000000000000';
            if (lastBlockHash !== finalizedBlock.prevHash) {
                console.log(`[NODE-${this.id.slice(0, 6)}] Rejected finalized block, invalid prevHash: ${finalizedBlock.prevHash} - expected: ${lastBlockHash} | from: ${finalizedBlock.Txs[0].outputs[0].address.slice(0, 6)}`);
                throw new Error(`Rejected: invalid prevHash: ${finalizedBlock.prevHash} - expected: ${lastBlockHash}`);
            }

            // verify the timestamp
            const timeDiff = this.blockchain.lastBlock === null ? 1 : finalizedBlock.posTimestamp - this.blockchain.lastBlock.timestamp;
            if (timeDiff <= 0) { throw new Error(`Rejected: #${finalizedBlock.index} -> ${timeDiff} > timestamp_diff_tolerance: 1`); }

            // verify the hash
            const { hex, bitsArrayAsString } = await BlockUtils.getMinerHash(finalizedBlock, this.useDevArgon2);
            if (finalizedBlock.hash !== hex) { throw new Error(`Invalid hash: ${finalizedBlock.hash} - expected: ${hex}`); }
            const hashConfInfo = utils.mining.verifyBlockHashConformToDifficulty(bitsArrayAsString, finalizedBlock);
            if (!hashConfInfo.conform) { throw new Error(`Invalid hash: ${finalizedBlock.hash} - expected: ${hex}`); }

            performance.mark('validation legitimacy');

            // verify the legitimacy
            await this.vss.calculateRoundLegitimacies(finalizedBlock.prevHash); // stored in cache
            const validatorAddress = finalizedBlock.Txs[1].inputs[0].split(':')[0];
            const validatorLegitimacy = this.vss.getAddressLegitimacy(validatorAddress);
            if (validatorLegitimacy !== finalizedBlock.legitimacy) { throw new Error(`Invalid legitimacy: ${finalizedBlock.legitimacy} - expected: ${validatorLegitimacy}`); }
            
            performance.mark('validation coinbase-rewards');

            // control coinbase amount
            const expectedCoinBase = utils.mining.calculateNextCoinbaseReward(this.blockchain.lastBlock || finalizedBlock);
            if (finalizedBlock.coinBase !== expectedCoinBase) { throw new Error(`Invalid coinbase: ${finalizedBlock.coinBase} - expected: ${expectedCoinBase}`); }

            // control total rewards
            const { powReward, posReward, totalFees } = await BlockUtils.calculateBlockReward(this.utxoCache, finalizedBlock);
            try { await BlockValidation.areExpectedRewards(powReward, posReward, finalizedBlock); } 
            catch (error) { console.error('Error during rewards control:', error); throw error; }

            performance.mark('validation double-spending');
            // control double spending
            try { BlockValidation.isFinalizedBlockDoubleSpending(finalizedBlock); }
            catch (error) { console.error('Error during double spending control:', error); throw error; }

            performance.mark('validation fullTxsValidation');
            const allDiscoveredPubKeysAddresses = await BlockValidation.fullBlockTxsValidation(finalizedBlock, this.utxoCache, this.memPool, this.workers, this.useDevArgon2); 
            this.memPool.addNewKnownPubKeysAddresses(allDiscoveredPubKeysAddresses);
            performance.mark('validation fullTxsValidation end');

            return { hashConfInfo, powReward, posReward, totalFees, allDiscoveredPubKeysAddresses };
        } catch (error) {
            throw error;
        }
    }
    /**
     * @param {BlockData} finalizedBlock
     * @param {Object} [options] - Configuration options for the blockchain.
     * @param {boolean} [options.skipValidation] - default: false
     * @param {boolean} [options.broadcastNewCandidate] - default: true
     * @param {boolean} [options.isSync] - default: false
     * @param {boolean} [options.isLoading] - default: false
     * @param {boolean} [options.persistToDisk] - default: true
     * @param {boolean} [options.storeAsFiles] - default: false
     */
    async digestFinalizedBlock(finalizedBlock, options = {}, byteLength) {
        if (this.restartRequested) { return; }
        const blockBytes = byteLength ? byteLength : utils.serializer.block_finalized.toBinary_v4(finalizedBlock).byteLength;
        const {
            skipValidation = false,
            broadcastNewCandidate = true,
            isSync = false,
            isLoading = false,
            persistToDisk = true,
            storeAsFiles = false
        } = options;

        if (this.syncHandler.isSyncing && !isSync) { throw new Error("Node is syncing, can't process block"); }
        const nbOfPeers = isSync ? 0 : this.#waitSomePeers();
       
        const startTime = Date.now();
        if (!finalizedBlock) { throw new Error('Invalid block candidate'); }
        if (!this.roles.includes('validator')) { throw new Error('Only validator can process PoW block'); }
        const validatorAddress = finalizedBlock.Txs[1].inputs[0].split(':')[0];

        let validationResult;
        let hashConfInfo = false;
        let totalFees = undefined; // will be recalculated if undefined by: addConfirmedBlocks()
        if (!skipValidation) {
            try {
                const vResult = await this.#validateBlockProposal(finalizedBlock, blockBytes);
                validationResult = vResult;
                hashConfInfo = vResult.hashConfInfo;
            } catch (error) { throw error; }
            if (!hashConfInfo || !hashConfInfo.conform) { 
                console.info(`block validator ${validatorAddress} rejected`); 
                throw new Error('Failed to validate block');
            }
        }

        performance.mark('add-confirmed-block');
        if (!skipValidation && (!hashConfInfo || !hashConfInfo.conform)) { throw new Error('Failed to validate block'); }
        const blockInfo = await this.blockchain.addConfirmedBlocks(this.utxoCache, [finalizedBlock], persistToDisk, this.wsCallbacks.onBlockConfirmed, validationResult.allDiscoveredPubKeysAddresses, totalFees);

        performance.mark('apply-blocks');
        await this.blockchain.applyBlocks(this.utxoCache, this.vss, [finalizedBlock], this.roles.includes('observer'));

        performance.mark('digest-finalized-blocks');
        this.memPool.digestFinalizedBlocksTransactions([finalizedBlock]);

        performance.mark('store-confirmed-block');
        if (!skipValidation && this.wsCallbacks.onBlockConfirmed) { this.wsCallbacks.onBlockConfirmed.execute(blockInfo); }
        if (storeAsFiles) { this.#storeConfirmedBlock(finalizedBlock); } // Used by developer to check the block data manually

        performance.mark('end');
        
        //#region - log
        // > 100Mo -- PERFORMANCE LOGS
        if (blockBytes > 102_400 && !skipValidation) {
            console.log(`#${finalizedBlock.index} blockBytes: ${blockBytes} | Txs: ${finalizedBlock.Txs.length} | digest: ${(Date.now() - startTime)}ms`);
            
            performance.measure('validation height-timestamp-hash', 'validation height-timestamp-hash', 'validation legitimacy');
            performance.measure('validation legitimacy', 'validation legitimacy', 'validation coinbase-rewards');
            performance.measure('validation coinbase-rewards', 'validation coinbase-rewards', 'validation double-spending');
            performance.measure('validation double-spending', 'validation double-spending', 'validation fullTxsValidation');
            performance.measure('validation fullTxsValidation', 'validation fullTxsValidation', 'validation fullTxsValidation end');

            // total validation
            performance.measure('total-validation', 'validation start', 'add-confirmed-block');

            performance.measure('add-confirmed-block', 'add-confirmed-block', 'apply-blocks');
            performance.measure('apply-blocks', 'apply-blocks', 'digest-finalized-blocks');
            performance.measure('digest-finalized-blocks', 'digest-finalized-blocks', 'store-confirmed-block');
            performance.measure('store-confirmed-block', 'store-confirmed-block', 'end');

            performance.measure('total', 'validation start', 'end');
            
            performance.clearMarks();
        }
        const timeBetweenPosPow = ((finalizedBlock.timestamp - finalizedBlock.posTimestamp) / 1000).toFixed(2);
        const minerId = finalizedBlock.Txs[0].outputs[0].address.slice(0, 6);

        //if (isLoading && skipValidation) { console.info(`[NODE-${this.id.slice(0, 6)}] #${finalizedBlock.index} (loading - skipValidation) -> ( diff: ${finalizedBlock.difficulty} ) | processProposal: ${(Date.now() - startTime)}ms`); }
        //if (isLoading && !skipValidation) { console.info(`[NODE-${this.id.slice(0, 6)}] #${finalizedBlock.index} (loading) -> ( diff: ${hashConfInfo.difficulty} + timeAdj: ${hashConfInfo.timeDiffAdjustment} + leg: ${hashConfInfo.legitimacy} ) = finalDiff: ${hashConfInfo.finalDifficulty} | z: ${hashConfInfo.zeros} | a: ${hashConfInfo.adjust} | timeBetweenPosPow: ${timeBetweenPosPow}s | processProposal: ${(Date.now() - startTime)}ms`); }
        
        if (isSync && skipValidation) { console.info(`[NODE-${this.id.slice(0, 6)}] #${finalizedBlock.index} (sync - skipValidation) -> ( diff: ${finalizedBlock.difficulty} ) | processProposal: ${(Date.now() - startTime)}ms`); }
        if (isSync && !skipValidation) { console.info(`[NODE-${this.id.slice(0, 6)}] #${finalizedBlock.index} (sync) -> ( diff: ${hashConfInfo.difficulty} + timeAdj: ${hashConfInfo.timeDiffAdjustment} + leg: ${hashConfInfo.legitimacy} ) = finalDiff: ${hashConfInfo.finalDifficulty} | z: ${hashConfInfo.zeros} | a: ${hashConfInfo.adjust} | timeBetweenPosPow: ${timeBetweenPosPow}s | processProposal: ${(Date.now() - startTime)}ms`); }
        
        if (!isLoading && !isSync) { console.info(`[NODE-${this.id.slice(0, 6)}] #${finalizedBlock.index} -> [MINER-${minerId}] ( diff: ${hashConfInfo.difficulty} + timeAdj: ${hashConfInfo.timeDiffAdjustment} + leg: ${hashConfInfo.legitimacy} ) = finalDiff: ${hashConfInfo.finalDifficulty} | z: ${hashConfInfo.zeros} | a: ${hashConfInfo.adjust} | gap_PosPow: ${timeBetweenPosPow}s | digest: ${((Date.now() - startTime) / 1000).toFixed(2)}s`); }
        //#endregion

        // SNAPSHOT
        if (!isLoading && finalizedBlock.index !== 0 && finalizedBlock.index % 10 === 0) {
            await this.snapshotSystemDoc.newSnapshot(this.utxoCache, this.vss, this.memPool);
            this.snapshotSystemDoc.eraseSnapshotsLowerThan(finalizedBlock.index - 100);
        }

        if (!broadcastNewCandidate) { return true; }
        
        await nbOfPeers;
        this.blockCandidate = await this.#createBlockCandidate();
        try {
            await this.p2pBroadcast('new_block_candidate', this.blockCandidate);
            //const myCandidateDelta = Date.now() - this.blockchain.lastBlock.timestamp; // TODO: PROBABLY USELESS WHEN 120s/block
            //const avoidSelfPush = myCandidateDelta > 5000 ? true : false;
            //if (!avoidSelfPush && this.roles.includes('miner')) { this.miner.pushCandidate(this.blockCandidate); }
            if (this.roles.includes('miner')) { this.miner.pushCandidate(this.blockCandidate); }
            if (this.wsCallbacks.onBroadcastNewCandidate) { this.wsCallbacks.onBroadcastNewCandidate.execute(BlockUtils.getBlockHeader(this.blockCandidate)); }
        } catch (error) { console.error(`Failed to broadcast new block candidate: ${error}`); }
        
        return true;
    }
    /** Aggregates transactions from mempool, creates a new block candidate, signs it and returns it */
    async #createBlockCandidate() {
        const startTime = Date.now();

        const Txs = await this.memPool.getMostLucrativeTransactionsBatch(this.utxoCache);
        const posTimestamp = this.blockchain.lastBlock ? this.blockchain.lastBlock.timestamp + 1 : Date.now();

        // Create the block candidate, genesis block if no lastBlockData
        let blockCandidate = BlockData(0, 0, utils.SETTINGS.blockReward, 27, 0, '0000000000000000000000000000000000000000000000000000000000000000', Txs, posTimestamp);
        if (this.blockchain.lastBlock) {
            await this.vss.calculateRoundLegitimacies(this.blockchain.lastBlock.hash);
            const myLegitimacy = this.vss.getAddressLegitimacy(this.account.address);
            if (myLegitimacy === undefined) { throw new Error(`No legitimacy for ${this.account.address}, can't create a candidate`); }

            const olderBlock = await this.blockchain.getBlockFromDiskByHeight(this.blockchain.lastBlock.index - utils.MINING_PARAMS.blocksBeforeAdjustment);
            const averageBlockTimeMS = utils.mining.calculateAverageBlockTime(this.blockchain.lastBlock, olderBlock);
            const newDifficulty = utils.mining.difficultyAdjustment(this.blockchain.lastBlock, averageBlockTimeMS);
            const coinBaseReward = utils.mining.calculateNextCoinbaseReward(this.blockchain.lastBlock);
            blockCandidate = BlockData(this.blockchain.lastBlock.index + 1, this.blockchain.lastBlock.supply + this.blockchain.lastBlock.coinBase, coinBaseReward, newDifficulty, myLegitimacy, this.blockchain.lastBlock.hash, Txs, posTimestamp);
        }

        // Sign the block candidate
        const { powReward, posReward } = await BlockUtils.calculateBlockReward(this.utxoCache, blockCandidate);
        const posFeeTx = await Transaction_Builder.createPosReward(posReward, blockCandidate, this.account.address, this.account.address);
        const signedPosFeeTx = await this.account.signTransaction(posFeeTx);
        blockCandidate.Txs.unshift(signedPosFeeTx);
        blockCandidate.powReward = powReward; // for the miner

        if (blockCandidate.Txs.length > 3) { console.info(`(Height:${blockCandidate.index}) => ${blockCandidate.Txs.length} txs, block candidate created in ${(Date.now() - startTime)}ms`); }

        return blockCandidate;
    }
    /** @param {BlockData} blockData */
    #storeConfirmedBlock(blockData) {
        if (blockData.index >= 1000) { return; }
        // save the block in local storage definitively
        const clone = BlockUtils.cloneBlockData(blockData); // clone to avoid modification
        localStorage_v1.saveBlockDataLocally(this.id, clone, 'json');
        localStorage_v1.saveBlockDataLocally(this.id, clone, 'bin');
    } // Used by developer to check the block data manually

    /**
     * @param {string} topic
     * @param {object} message
     */
    async p2pHandler(topic, message) {
        // { content: parsedMessage, from, byteLength }
        if (this.syncHandler.isSyncing || this.opStack.syncRequested) { return; }
        const data = message.content;
        const from = message.from;
        const byteLength = message.byteLength;
        //console.log(`[P2P-HANDLER] ${topic} -> ${from} | ${byteLength} bytes`);
        try {
            switch (topic) {
                case 'new_transaction':
                    if (!this.roles.includes('validator')) { break; }
                    this.opStack.push('pushTransaction', {
                        byteLength,
                        utxoCache: this.utxoCache,
                        transaction: data // signedTransaction
                    });
                    break;
                case 'new_block_candidate':
                    if (!this.roles.includes('miner')) { break; }
                    if (this.miner.highestBlockIndex > data.index) { return; } // avoid processing old blocks
                    if (this.roles.includes('validator')) { // check legitimacy
                        await this.vss.calculateRoundLegitimacies(data.hash);
                        const validatorAddress = data.Txs[0].inputs[0].split(':')[0];
                        const validatorLegitimacy = this.vss.getAddressLegitimacy(validatorAddress);
                        if (validatorLegitimacy !== data.legitimacy) { return 'Invalid legitimacy!'; }
                    }
                    this.miner.pushCandidate(data);
                    break;
                case 'new_block_finalized':
                    if (!this.roles.includes('validator')) { break; }
                    const lastBlockIndex = this.blockchain.currentHeight;
                    const isSynchronized = data.index === 0 || lastBlockIndex + 1 >= data.index;
                    if (isSynchronized) { this.opStack.push('digestPowProposal', message); break; }

                    // if we are late, we ask for the missing blocks by p2p streaming
                    this.opStack.pushFirst('syncWithKnownPeers', null);
                    break;
                case 'test':
                    console.warn(`[TEST] heavy msg bytes: ${new Uint8Array(Object.values(data)).length}`);
                    break;
                default:
                    console.error(`[P2P-HANDLER] ${topic} -> Unknown topic`);
            }
        } catch (error) {
            console.error(`[P2P-HANDLER] ${topic} -> Failed! `, error);
        }
    }
    /**
     * @param {string} topic
     * @param {any} message
     */
    async p2pBroadcast(topic, message) { return await this.p2pNetwork.broadcast(topic, message); }

    // API -------------------------------------------------------------------------
    getStatus() {
        return {
            id: this.id,
            role: this.roles.join('_'),
            currentBlockHeight: this.blockchain.currentHeight,
            memPoolSize: Object.keys(this.memPool.transactionsByID).length,
            peerCount: this.p2pNetwork.getConnectedPeers().length,
        };
    }
    /** @param {Transaction} transaction */
    async pushTransaction(transaction) {
        try {
            await this.memPool.pushTransaction(this.utxoCache, transaction);
            await this.p2pBroadcast('new_transaction', transaction);
            return { broadcasted: true, pushedInLocalMempool: true, error: null };
        } catch (error) {
            console.error(`Tx ${transaction.id} rejected: ${error.message}`);
            return { broadcasted: false, pushedInLocalMempool: false, error: error.message };
        }
    }
    async getBlocksInfo(fromHeight = 0, toHeight = 10) {
        try {
            if (fromHeight > toHeight) { throw new Error(`Invalid range: ${fromHeight} > ${toHeight}`); }
            //if (toHeight - fromHeight > 10) { throw new Error('Cannot retrieve more than 10 blocks at once'); }

            /** @type {BlockInfo[]} */
            const blocksInfo = [];
            for (let i = fromHeight; i <= toHeight; i++) {
                const blockInfo = await this.blockchain.getBlockInfoFromDiskByHeight(i);
                blocksInfo.push(blockInfo);
            }

            return blocksInfo;
        } catch (error) {
            console.error(error);
            return [];
        }
    }
    async getExhaustiveBlocksDataByHeight(fromHeight = 0, toHeight = null) {
        try {
            toHeight = toHeight || fromHeight;
            if (fromHeight > toHeight) { throw new Error(`Invalid range: ${fromHeight} > ${toHeight}`); }
            //if (toHeight - fromHeight > 10) { throw new Error('Cannot retrieve more than 10 blocks at once'); }

            /** @type {BlockData[]} */
            const blocksData = [];
            for (let i = fromHeight; i <= toHeight; i++) {
                const blockData = await this.blockchain.getBlockFromDiskByHeight(i);
                const blockInfo = await this.blockchain.getBlockInfoFromDiskByHeight(i);

                blocksData.push(this.#exhaustiveBlockFromBlockDataAndInfo(blockData, blockInfo));
            }

            return blocksData;
        } catch (error) {
            console.error(error);
            return [];
        }
    }
    async getExhaustiveBlockDataByHash(hash) {
        try {
            const blockData = await this.blockchain.getBlockByHash(hash);
            const blockInfo = await this.blockchain.getBlockInfoFromDiskByHeight(blockData.index);

            return this.#exhaustiveBlockFromBlockDataAndInfo(blockData, blockInfo);
        } catch (error) {
            console.error(error);
            return null;
        }
    }
    /** @param {BlockData} blockData @param {BlockInfo} blockInfo */
    #exhaustiveBlockFromBlockDataAndInfo(blockData, blockInfo) {
        blockData.powReward = blockData.Txs[0].outputs[0].amount;
        blockData.posReward = blockData.Txs[1].outputs[0].amount;
        blockData.totalFees = blockInfo.totalFees;
        blockData.lowerFeePerByte = blockInfo.lowerFeePerByte;
        blockData.higherFeePerByte = blockInfo.higherFeePerByte;
        blockData.nbOfTxs = blockInfo.nbOfTxs;
        blockData.blockBytes = blockInfo.blockBytes;

        blockData.minerAddress = blockData.Txs[0].outputs[0].address;
        blockData.validatorAddress = blockData.Txs[1].inputs[0].split(':')[0];
        return blockData;
    }
    async getAddressTransactionsReferences(address) {
        return await this.blockchain.getTxsRefencesFromDiskByAddress(address);
    }
    async getAddressExhaustiveData(address) {
        const addressTxsReferences = await this.getAddressTransactionsReferences(address);
        const addressUTXOs = this.getAddressUtxos(address);
        return { addressUTXOs, addressTxsReferences };
    }
    /**
     * @param {string} txReference - ex: 12:0f0f0f
     * @param {string} address - optional: also return balanceChange for this address
     */
    async getTransactionByReference(txReference, address = undefined) {
        try {
            if (address) { utils.addressUtils.conformityCheck(address); }
            const result = { transaction: undefined, balanceChange: undefined };
            const transaction = await this.blockchain.getTransactionByReference(txReference);
            result.transaction = transaction;
            if (address === undefined) { return result; }

            const addressTsReferences = await this.blockchain.getTxsRefencesFromDiskByAddress(address);
            if (!addressTsReferences.includes(txReference)) { return result; }

            result.balanceChange = 0; // init
            for (const output of transaction.outputs) {
                if (output.address === address) { result.balanceChange += output.amount; }
            }
            
            for (const anchor of transaction.inputs) {
                const txRef = `${anchor.split(":")[0]}:${anchor.split(":")[1]}`;
                if (!addressTsReferences.includes(txRef)) { continue; }

                const utxoRelatedTx = await this.blockchain.getTransactionByReference(txRef);
                const outputIndex = parseInt(anchor.split(":")[2]);
                const output = utxoRelatedTx.outputs[outputIndex];
                if (output.address !== address) { continue; }

                result.balanceChange -= output.amount;
            }

            return result;
        } catch (error) {
            console.error(error);
            return { transaction: undefined, balanceChange: undefined };
        }
    }
    async getAddressUtxos(address) {
        const addressAnchors = await this.utxoCache.getAddressAnchorsArray(address);
        let spendableBalance = 0;
        let balance = 0;
        const UTXOs = [];
        for (const anchor of addressAnchors) {
            const associatedMemPoolTx = this.memPool.transactionByAnchor[anchor];
            if (associatedMemPoolTx) { continue; } // pending spent UTXO

            const utxo = await this.utxoCache.getUTXO(anchor);
            if (!utxo) { console.error(`UTXO not removed from AddressAnchors: ${anchor}`); continue; } // should not happen
            if (utxo.spent) { console.error(`UTXO spent but not removed from AddressAnchors: ${anchor}`); continue; } // should not happen

            balance += utxo.amount;
            if (utxo.rule === "sigOrSlash") { continue; }

            UTXOs.push(utxo);
            spendableBalance += utxo.amount;
        }
        
        return { spendableBalance, balance, UTXOs };
    }
}

//const terminateAllWorkers = () => workers.forEach(worker => worker.worker.postMessage({ type: 'terminate' }));
/*async function terminateWorkers() {
    const closedPromises = [];
    for (const worker of workers) {
        closedPromises.push(new Promise((resolve, reject) => {
            worker.worker.terminate(() => {
                console.log('Worker terminé proprement.');
                resolve();
            });
        }));
    }

    await Promise.all(closedPromises);
    return true;
  }
  
  // Fonction pour gérer la fermeture propre de l'application
  async function handleExit(signal) {
    console.log(`Reçu ${signal}. Fermeture propre de l'application...`);
    await terminateWorkers();
    console.log('Tous les workers ont été terminés. Arrêt du processus.');
    process.exit();
  }
  
  // Écoute des signaux pour la fermeture propre
  process.on('SIGINT', handleExit);
  process.on('SIGTERM', handleExit);*/<|MERGE_RESOLUTION|>--- conflicted
+++ resolved
@@ -126,9 +126,6 @@
         console.log(`Node ${this.id} (${this.roles.join('_')}) => stopped`);
     }
 
-<<<<<<< HEAD
-    async #loadBlockchain() {
-=======
     async initializeTimeSync() {
         try {
             await this.timeSynchronizer.syncTimeWithRetry();
@@ -149,8 +146,7 @@
         return this.timeSynchronizer.getCurrentTime();
     }
 
-    async #loadBlockchain(skipStoredBlocksValidation = true) {
->>>>>>> 4f45b8da
+    async #loadBlockchain() {
         try {
             while (this.blockchain.db.status === 'opening') { await new Promise(resolve => setTimeout(resolve, 100)); }
         } catch (error) {
